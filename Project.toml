--- conflicted
+++ resolved
@@ -26,11 +26,7 @@
 
 [compat]
 AxisKeys = "0.1.18, 0.2"
-<<<<<<< HEAD
-DynamicPPL = "0.21 - 0.34, 0.36"
-=======
-DynamicPPL = "0.21 - 0.34, 0.35"
->>>>>>> 150ed91a
+DynamicPPL = "0.21 - 0.36"
 LogExpFunctions = "0.3"
 MCMCChains = "6, 7"
 MCMCDiagnosticTools = "0.3.2"
